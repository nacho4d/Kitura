/*
 * Copyright IBM Corporation 2016
 *
 * Licensed under the Apache License, Version 2.0 (the "License");
 * you may not use this file except in compliance with the License.
 * You may obtain a copy of the License at
 *
 * http://www.apache.org/licenses/LICENSE-2.0
 *
 * Unless required by applicable law or agreed to in writing, software
 * distributed under the License is distributed on an "AS IS" BASIS,
 * WITHOUT WARRANTIES OR CONDITIONS OF ANY KIND, either express or implied.
 * See the License for the specific language governing permissions and
 * limitations under the License.
 */

import LoggerAPI
import Foundation

extension StaticFileServer {

    // MARK: FileServer
    class FileServer {

        /// Serve "index.html" files in response to a request on a directory.
        private let serveIndexForDirectory: Bool

        /// Redirect to trailing "/" when the pathname is a dir.
        private let redirect: Bool

        /// the path from where the files are served
        private let servingFilesPath: String

        /// If a file is not found, the given extensions will be added to the file name and searched for.
        /// The first that exists will be served.
        private let possibleExtensions: [String]

        /// A setter for response headers.
        private let responseHeadersSetter: ResponseHeadersSetter?

        /// Whether accepts range requests or not
        let acceptRanges: Bool

        init(servingFilesPath: String, options: StaticFileServer.Options,
             responseHeadersSetter: ResponseHeadersSetter?) {
            self.possibleExtensions = options.possibleExtensions
            self.serveIndexForDirectory = options.serveIndexForDirectory
            self.redirect = options.redirect
            self.acceptRanges = options.acceptRanges
            self.servingFilesPath = servingFilesPath
            self.responseHeadersSetter = responseHeadersSetter
        }

        func getFilePath(from request: RouterRequest) -> String? {
            var filePath = servingFilesPath
            guard let requestPath = request.parsedURLPath.path else {
                return nil
            }
            var matchedPath = request.matchedPath
            if matchedPath.hasSuffix("*") {
                matchedPath = String(matchedPath.dropLast())
            }
            if !matchedPath.hasSuffix("/") {
                matchedPath += "/"
            }

            if requestPath.hasPrefix(matchedPath) {
                filePath += "/"
                let url = String(requestPath.dropFirst(matchedPath.count))
                if let decodedURL = url.removingPercentEncoding {
                    filePath += decodedURL
                } else {
                    Log.warning("unable to decode url \(url)")
                    filePath += url
                }
            }

            if filePath.hasSuffix("/") {
                if serveIndexForDirectory {
                    filePath += "index.html"
                } else {
                    return nil
                }
            }

            return filePath
        }

        func serveFile(_ filePath: String, requestPath: String, response: RouterResponse) {
            let fileManager = FileManager()
            var isDirectory = ObjCBool(false)

            if fileManager.fileExists(atPath: filePath, isDirectory: &isDirectory) {
                #if os(Linux)
                    let isDirectoryBool = isDirectory
                #else
                    let isDirectoryBool = isDirectory.boolValue
                #endif
                serveExistingFile(filePath, requestPath: requestPath,
                                  isDirectory: isDirectoryBool, response: response)
                return
            }

            tryToServeWithExtensions(filePath, response: response)
        }

        private func tryToServeWithExtensions(_ filePath: String, response: RouterResponse) {
            let filePathWithPossibleExtensions = possibleExtensions.map { filePath + "." + $0 }
            for filePathWithExtension in filePathWithPossibleExtensions {
                serveIfNonDirectoryFile(atPath: filePathWithExtension, response: response)
            }
        }

        private func serveExistingFile(_ filePath: String, requestPath: String, isDirectory: Bool,
                                       response: RouterResponse) {
            if isDirectory {
                if redirect {
                    do {
                        try response.redirect(requestPath + "/")
                    } catch {
                        response.error = Error.failedToRedirectRequest(path: requestPath + "/", chainedError: error)
                    }
                }
            } else {
                serveNonDirectoryFile(filePath, response: response)
            }
        }

        @discardableResult
        private func serveIfNonDirectoryFile(atPath path: String, response: RouterResponse) -> Bool {
            var isDirectory = ObjCBool(false)
            if FileManager().fileExists(atPath: path, isDirectory: &isDirectory) {
                #if os(Linux)
                    let isDirectoryBool = isDirectory
                #else
                    let isDirectoryBool = isDirectory.boolValue
                #endif
                if !isDirectoryBool {
                    serveNonDirectoryFile(path, response: response)
                    return true
                }
            }
            return false
        }

        private func serveNonDirectoryFile(_ filePath: String, response: RouterResponse) {
            if  !isValidFilePath(filePath) {
                return
            }

            do {
                let fileAttributes = try FileManager().attributesOfItem(atPath: filePath)

                // At this point only GET or HEAD are expected
                let request = response.request
                let method = request.serverRequest.method
                response.headers["Accept-Ranges"] = acceptRanges ? "bytes" : "none"
                responseHeadersSetter?.setCustomResponseHeaders(response: response,
                                                                filePath: filePath,
                                                                fileAttributes: fileAttributes)
                // Check headers to see if it is a Range request
                if acceptRanges,
                    method == "GET", // As per RFC, Only GET request can be Range Request
                    let rangeHeader = request.headers["Range"],
                    RangeHeader.isBytesRangeHeader(rangeHeader),
                    let fileSize = (fileAttributes[FileAttributeKey.size] as? NSNumber)?.uint64Value {
                    // At this point it looks like the client requested a Range Request
                    if let rangeHeaderValue = try? RangeHeader.parse(size: fileSize, headerValue: rangeHeader),
                        rangeHeaderValue.type == "bytes",
                        !rangeHeaderValue.ranges.isEmpty {
                        // At this point range is valid and server is able to serve it
                        if ifRangeHeaderShouldPreventPartialReponse(requestHeaders: request.headers, fileAttributes: fileAttributes) {
                            // If-Range header prevented a partial response. Send the entire file
                            try response.send(fileName: filePath)
                            response.statusCode = .OK
                        } else {
                            // Send a partial response
                            serveNonDirectoryPartialFile(filePath, fileSize: fileSize, ranges: rangeHeaderValue.ranges, response: response)
                        }
                    } else {
                        // Send not satisfiable response
                        serveNotSatisfiable(filePath, fileSize: fileSize, response: response)
                    }
                } else {
                    // Regular request OR Syntactically invalid range request OR fileSize was not available
                    if method == "HEAD" {
                        // Send only headers
                        _ = response.send(status: .OK)
                    } else {
                        // Send the entire file
                        try response.send(fileName: filePath)
                        response.statusCode = .OK
                    }
                }
            } catch {
                Log.error("serving file at path \(filePath), error: \(error)")
            }
        }

        private func isValidFilePath(_ filePath: String) -> Bool {
            // Check that no-one is using ..'s in the path to poke around the filesystem
            let absoluteBasePath = NSURL(fileURLWithPath: servingFilesPath).absoluteString
            let absoluteFilePath = NSURL(fileURLWithPath: filePath).absoluteString
            #if os(Linux)
                return  absoluteFilePath.hasPrefix(absoluteBasePath)
            #else
                return  absoluteFilePath!.hasPrefix(absoluteBasePath!)
            #endif
        }

        private func serveNotSatisfiable(_ filePath: String, fileSize: UInt64, response: RouterResponse) {
            response.headers["Content-Range"] = "bytes */\(fileSize)"
            _ = response.send(status: .requestedRangeNotSatisfiable)
        }

        private func serveNonDirectoryPartialFile(_ filePath: String, fileSize: UInt64, ranges: [Range<UInt64>], response: RouterResponse) {
            let contentType =  ContentType.sharedInstance.getContentType(forFileName: filePath)
            if ranges.count == 1 {
                let data = FileServer.read(contentsOfFile: filePath, inRange: ranges[0])
                // Send a single part response
                response.headers["Content-Type"] =  contentType
                response.headers["Content-Range"] = "bytes \(ranges[0].lowerBound)-\(ranges[0].upperBound)/\(fileSize)"
                response.send(data: data ?? Data())
                response.statusCode = .partialContent

            } else {
                // Send multi part response
                let boundary = "KituraBoundary\(UUID().uuidString)" // Maybe a better boundary can be calculated in the future
                response.headers["Content-Type"] =  "multipart/byteranges; boundary=\(boundary)"
                var data = Data()
                ranges.forEach { range in
                    let fileData = FileServer.read(contentsOfFile: filePath, inRange: range) ?? Data()
                    var partHeader = "--\(boundary)\r\n"
                    partHeader += "Content-Range: bytes \(range.lowerBound)-\(range.upperBound)/\(fileSize)\r\n"
                    partHeader += (contentType == nil ? "" : "Content-Type: \(contentType!)\r\n")
                    partHeader += "\r\n"
                    data.append(partHeader.data(using: .utf8)!)
                    data.append(fileData)
                    data.append("\r\n".data(using: .utf8)!)
                }
                data.append("--\(boundary)--".data(using: .utf8)!)
                response.send(data: data)
                response.statusCode = .partialContent
            }
        }


        private func ifRangeHeaderShouldPreventPartialReponse(requestHeaders headers: Headers, fileAttributes: [FileAttributeKey : Any]) -> Bool {
            // If-Range is optional
            guard let ifRange = headers["If-Range"], !ifRange.isEmpty else {
                print("----returning false2")
                return false
            }
            // If-Range can be one of two values: ETag or Last-Modified but not both.
            // If-Range as ETag
            if (ifRange.contains("\"")) {
                if let etag = CacheRelatedHeadersSetter.calculateETag(from: fileAttributes),
                    !etag.isEmpty,
                    ifRange.contains(etag) {
                    print("----returning false1")
                    return false
                }
                print("----returning true1")
                return true
            }
            let dateFromIfRange = FileServer.date(from: ifRange)
            let dateFromAttributes = fileAttributes[FileAttributeKey.modificationDate] as? Date
            print("-----date from IfRange   : \(dateFromIfRange?.debugDescription ?? "---nil")")
            print("-----date from attributes: \(dateFromAttributes?.debugDescription ?? "---nil")")

            // If-Range as Last-Modified
            if let ifRangeLastModified = FileServer.date(from: ifRange),
                let lastModified = fileAttributes[FileAttributeKey.modificationDate] as? Date,
<<<<<<< HEAD
                round(lastModified.timeIntervalSince1970) > round(ifRangeLastModified.timeIntervalSince1970) {
                print("----returning true")
=======
                floor(lastModified.timeIntervalSince1970) > floor(ifRangeLastModified.timeIntervalSince1970) {
>>>>>>> f134bf45
                return true
            }
            print("----returning false")
            return false
        }

        /// Helper function to convert http date Strings into Date
        static func date(from httpDate: String) -> Date? {
            let df = DateFormatter()
            df.dateFormat = "EEE',' dd' 'MMM' 'yyyy HH':'mm':'ss zzz"
            print("-----date from httpDate: \(df.date(from:httpDate)?.debugDescription ?? "---nil")")
            return df.date(from:httpDate)
        }

        /// Helper function to read bytes (of a given range) of a file into data
        static func read(contentsOfFile filePath: String, inRange range: Range<UInt64>) -> Data? {
            let file = FileHandle(forReadingAtPath: filePath)
            file?.seek(toFileOffset: range.lowerBound)
            // range is inclusive to make sure to increate upper bound by 1
            let data = file?.readData(ofLength: range.count + 1)
            file?.closeFile()
            return data
        }
    }
}<|MERGE_RESOLUTION|>--- conflicted
+++ resolved
@@ -271,12 +271,8 @@
             // If-Range as Last-Modified
             if let ifRangeLastModified = FileServer.date(from: ifRange),
                 let lastModified = fileAttributes[FileAttributeKey.modificationDate] as? Date,
-<<<<<<< HEAD
-                round(lastModified.timeIntervalSince1970) > round(ifRangeLastModified.timeIntervalSince1970) {
+                floor(lastModified.timeIntervalSince1970) > floor(ifRangeLastModified.timeIntervalSince1970) {
                 print("----returning true")
-=======
-                floor(lastModified.timeIntervalSince1970) > floor(ifRangeLastModified.timeIntervalSince1970) {
->>>>>>> f134bf45
                 return true
             }
             print("----returning false")

--- conflicted
+++ resolved
@@ -32,32 +32,9 @@
     }
 #endif
 
-<<<<<<< HEAD
 class TestMultiplicity : KituraTest {
     let router = TestMultiplicity.setupRouter()
 
-=======
-class TestMultiplicity : XCTestCase {
-
-    let serverTask = NSTask()
-    let serverQueue = Queue(type: QueueType.PARALLEL)
-    let router = TestMultiplicity.setupRouter()
-
-    #if os(Linux)
-       func tearDown() {
-           doTearDown()
-       }
-    #else
-       override func tearDown() {
-           doTearDown()
-       }
-   #endif
-
-   private func doTearDown() {
-        sleep(10)
-    }
-
->>>>>>> e6f48066
     func testPlus() {
         performServerTest(router, asyncTasks: {
             self.performRequest("get", path: "/1/plus") {response in
